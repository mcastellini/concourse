--- conflicted
+++ resolved
@@ -191,11 +191,9 @@
   }{
     \hyperlink{https://github.com/jinlee/counter-resource}{Counter}
   }{
-<<<<<<< HEAD
     \hyperlink{https://github.com/SHyx0rmZ/capistrano-resource}{Capistrano}
-=======
+  }{
     \hyperlink{https://github.com/SHyx0rmZ/aptly-cli-resource}{aptly CLI}
->>>>>>> 24c0630d
   }
 
   \section{Adding to this list}{
