module BuildDuration exposing (show, view)

import Concourse
import Date exposing (Date)
import Date.Format
import Duration exposing (Duration)
import Html exposing (Html)
import Html.Attributes exposing (class, title)
import Time exposing (Time)


view : Concourse.BuildDuration -> Time.Time -> Html a
view duration now =
    Html.table [ class "dictionary build-duration" ] <|
        case ( duration.startedAt, duration.finishedAt ) of
            ( Nothing, Nothing ) ->
                [ pendingLabel "pending" ]

            ( Just startedAt, Nothing ) ->
                [ labeledDate "started" now startedAt ]

            ( Nothing, Just finishedAt ) ->
                [ labeledDate "finished" now finishedAt ]

            ( Just startedAt, Just finishedAt ) ->
                let
                    durationElmIssue =
                        -- https://github.com/elm-lang/elm-compiler/issues/1223
                        Duration.between (Date.toTime startedAt) (Date.toTime finishedAt)
                in
                [ labeledDate "started" now startedAt
                , labeledDate "finished" now finishedAt
                , labeledDuration "duration" durationElmIssue
                ]


show : Time.Time -> Concourse.BuildDuration -> String
show now =
    .startedAt
        >> Maybe.map (Date.toTime >> flip Duration.between now >> Duration.format)
        >> Maybe.withDefault ""

<<<<<<< HEAD

labeledVerboseDate : String -> Date -> Html a
labeledVerboseDate label date =
    let
        verboseDate =
            Date.Format.format "%b %d %Y %I:%M:%S %p" date
    in
    Html.tr []
        [ Html.td [ class "dict-key" ] [ Html.text label ]
        , Html.td
            [ title verboseDate, class "dict-value" ]
            [ Html.span [] [ Html.text verboseDate ] ]
        ]


labeledRelativeDate : String -> Time -> Date -> Html a
labeledRelativeDate label now date =
=======

labeledDate : String -> Time -> Date -> Html a
labeledDate label now date =
>>>>>>> b80b9395
    let
        ago =
            Duration.between (Date.toTime date) now

        verboseDate =
            Date.Format.format "%b %d %Y %I:%M:%S %p" date

        relativeDate =
            Duration.format ago ++ " ago"
    in
    if ago < 24 * Time.hour then
        Html.tr []
            [ Html.td [ class "dict-key" ] [ Html.text label ]
            , Html.td
                [ title verboseDate, class "dict-value" ]
                [ Html.span [] [ Html.text relativeDate ] ]
            ]

    else
        Html.tr []
            [ Html.td [ class "dict-key" ] [ Html.text label ]
            , Html.td
                [ title relativeDate, class "dict-value" ]
                [ Html.span [] [ Html.text verboseDate ] ]
            ]


labeledDuration : String -> Duration -> Html a
labeledDuration label duration =
    Html.tr []
        [ Html.td [ class "dict-key" ] [ Html.text label ]
        , Html.td [ class "dict-value" ] [ Html.span [] [ Html.text (Duration.format duration) ] ]
        ]


pendingLabel : String -> Html a
pendingLabel label =
    Html.tr []
        [ Html.td [ class "dict-key" ] [ Html.text label ]
        , Html.td [ class "dict-value" ] []
        ]<|MERGE_RESOLUTION|>--- conflicted
+++ resolved
@@ -40,29 +40,9 @@
         >> Maybe.map (Date.toTime >> flip Duration.between now >> Duration.format)
         >> Maybe.withDefault ""
 
-<<<<<<< HEAD
-
-labeledVerboseDate : String -> Date -> Html a
-labeledVerboseDate label date =
-    let
-        verboseDate =
-            Date.Format.format "%b %d %Y %I:%M:%S %p" date
-    in
-    Html.tr []
-        [ Html.td [ class "dict-key" ] [ Html.text label ]
-        , Html.td
-            [ title verboseDate, class "dict-value" ]
-            [ Html.span [] [ Html.text verboseDate ] ]
-        ]
-
-
-labeledRelativeDate : String -> Time -> Date -> Html a
-labeledRelativeDate label now date =
-=======
 
 labeledDate : String -> Time -> Date -> Html a
 labeledDate label now date =
->>>>>>> b80b9395
     let
         ago =
             Duration.between (Date.toTime date) now
