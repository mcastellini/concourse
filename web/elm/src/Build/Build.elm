--- conflicted
+++ resolved
@@ -713,11 +713,7 @@
     Html.div []
         [ Html.div
             [ style TopBar.Styles.pageIncludingTopBar, id "page-including-top-bar" ]
-<<<<<<< HEAD
-            [ TopBar.view userState TopBar.Model.None model.topBar |> Html.map FromTopBar
-=======
-            [ TopBar.view userState TopBar.Model.None model |> HS.toUnstyled |> Html.map FromTopBar
->>>>>>> 0d5e8be9
+            [ TopBar.view userState TopBar.Model.None model |> Html.map FromTopBar
             , Html.div [ id "page-below-top-bar", style TopBar.Styles.pipelinePageBelowTopBar ] [ viewBuildPage model ]
             ]
         ]
