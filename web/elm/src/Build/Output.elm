module Build.Output exposing
    ( OutMsg(..)
    , handleEventsMsg
    , handleStepTreeMsg
    , init
    , planAndResourcesFetched
    , subscribeToEvents
    , view
    )

import Ansi.Log
import Array
import Build.Models
    exposing
        ( BuildEvent(..)
        , OutputModel
        , OutputState(..)
        , StepState(..)
        , StepTree
        , StepTreeModel
        )
import Build.Msgs exposing (EventsMsg(..), Msg(..))
import Build.StepTree as StepTree
import Build.Styles as Styles
import Concourse
import Concourse.BuildEvents as BuildEvents
import Concourse.BuildStatus
import Date exposing (Date)
import Dict
import Effects exposing (Effect(..))
import EventSource
import Html exposing (Html)
import Html.Attributes
    exposing
        ( class
        , style
        )
import Http
import LoadingIndicator
import NotAuthorized
import Routes exposing (StepID)
import Subscription exposing (Subscription(..))


type OutMsg
    = OutNoop
    | OutBuildStatus Concourse.BuildStatus Date


<<<<<<< HEAD
init : Build.Models.Highlight -> Concourse.Build -> ( OutputModel, List Effect )
init highlight build =
=======
type alias Flags =
    { highlight : Routes.Highlight }


init : Flags -> Concourse.Build -> ( OutputModel, List Effect )
init { highlight } build =
>>>>>>> 7f5b3b4e
    let
        outputState =
            if Concourse.BuildStatus.isRunning build.status then
                StepsLiveUpdating

            else
                StepsLoading

        model =
            { steps = Nothing
            , errors = Nothing
            , state = outputState
            , events = Nothing
            , eventSourceOpened = False
            , highlight = highlight
            }

        fetch =
            if build.job /= Nothing then
                [ FetchBuildPlanAndResources build.id ]

            else
                [ FetchBuildPlan build.id ]
    in
    ( model, fetch )


handleStepTreeMsg :
    (StepTreeModel -> ( StepTreeModel, List Effect ))
    -> OutputModel
    -> ( OutputModel, List Effect, OutMsg )
handleStepTreeMsg msg model =
    case model.steps of
        Just st ->
            let
                ( newModel, effects ) =
                    msg st
            in
            ( { model | steps = Just newModel }, effects, OutNoop )

        _ ->
            ( model, [], OutNoop )


planAndResourcesFetched :
    Concourse.BuildId
    -> Result Http.Error ( Concourse.BuildPlan, Concourse.BuildResources )
    -> OutputModel
    -> ( OutputModel, List Effect, OutMsg )
planAndResourcesFetched buildId result model =
    ( case result of
        Err err ->
            case err of
                Http.BadStatus { status } ->
                    if status.code == 404 then
                        { model | events = Just buildId }

                    else
                        model

                _ ->
                    model

        Ok ( plan, resources ) ->
            { model
                | steps = Just (StepTree.init model.highlight resources plan)
                , events = Just buildId
            }
    , []
    , OutNoop
    )


handleEventsMsg :
    EventsMsg
    -> OutputModel
    -> ( OutputModel, List Effect, OutMsg )
<<<<<<< HEAD
handleEventsMsg msg model =
    case msg of
        Concourse.BuildEvents.Opened ->
=======
handleEventsMsg action model =
    case action of
        Opened ->
>>>>>>> 7f5b3b4e
            ( { model | eventSourceOpened = True }, [], OutNoop )

        Errored ->
            if model.eventSourceOpened then
                -- connection could have dropped out of the blue; just let the browser
                -- handle reconnecting
                ( model, [], OutNoop )

            else
                -- assume request was rejected because auth is required; no way to
                -- really tell
                ( { model | state = NotAuthorized }, [], OutNoop )

        Events (Ok events) ->
            Array.foldl handleEvent_ ( model, [], OutNoop ) events

<<<<<<< HEAD
        Concourse.BuildEvents.Events (Err _) ->
            ( model, [], OutNoop )
=======
        Events (Err err) ->
            flip always (Debug.log "failed to get event" err) <|
                ( model, [], OutNoop )
>>>>>>> 7f5b3b4e


handleEvent_ :
    BuildEvent
    -> ( OutputModel, List Effect, OutMsg )
    -> ( OutputModel, List Effect, OutMsg )
handleEvent_ ev ( m, msgpassedin, outmsgpassedin ) =
    let
        ( m1, msgfromhandleevent, outmsgfromhandleevent ) =
            handleEvent ev m
    in
    ( m1
    , if msgfromhandleevent == [] then
        msgpassedin

      else
        msgfromhandleevent
    , if outmsgfromhandleevent == OutNoop then
        outmsgpassedin

      else
        outmsgfromhandleevent
    )


handleEvent :
    BuildEvent
    -> OutputModel
    -> ( OutputModel, List Effect, OutMsg )
handleEvent event model =
    case event of
        Log origin output time ->
            ( updateStep origin.id (setRunning << appendStepLog output time) model
            , []
            , OutNoop
            )

        Error origin message ->
            ( updateStep origin.id (setStepError message) model
            , []
            , OutNoop
            )

        Initialize origin ->
            ( updateStep origin.id setRunning model
            , []
            , OutNoop
            )

        StartTask origin ->
            ( updateStep origin.id setRunning model
            , []
            , OutNoop
            )

        FinishTask origin exitStatus ->
            ( updateStep origin.id (finishStep exitStatus) model
            , []
            , OutNoop
            )

        FinishGet origin exitStatus version metadata ->
            ( updateStep origin.id (finishStep exitStatus << setResourceInfo version metadata) model
            , []
            , OutNoop
            )

        FinishPut origin exitStatus version metadata ->
            ( updateStep origin.id (finishStep exitStatus << setResourceInfo version metadata) model
            , []
            , OutNoop
            )

        BuildStatus status date ->
            case model.steps of
                Just st ->
                    let
                        ( newSt, effects ) =
                            if not <| Concourse.BuildStatus.isRunning status then
                                ( { st | finished = True }, [] )

                            else
                                ( st, [] )
                    in
                    ( { model | steps = Just newSt }, effects, OutBuildStatus status date )

                Nothing ->
                    ( model, [], OutBuildStatus status date )

        BuildError message ->
            ( { model
                | errors =
                    Just <|
                        Ansi.Log.update message <|
                            Maybe.withDefault (Ansi.Log.init Ansi.Log.Cooked) model.errors
              }
            , []
            , OutNoop
            )

        End ->
            ( { model | state = StepsComplete, events = Nothing }, [], OutNoop )


updateStep : StepID -> (StepTree -> StepTree) -> OutputModel -> OutputModel
updateStep stepId update model =
    { model | steps = Maybe.map (StepTree.updateAt stepId update) model.steps }


setRunning : StepTree -> StepTree
setRunning =
    setStepState StepStateRunning


appendStepLog : String -> Maybe Date -> StepTree -> StepTree
appendStepLog output mtime tree =
    flip StepTree.map tree <|
        \step ->
            let
                outputLineCount =
                    Ansi.Log.update output (Ansi.Log.init Ansi.Log.Cooked) |> .lines |> Array.length

                logLineCount =
                    max (Array.length step.log.lines - 1) 0

                setLineTimestamp line timestamps =
                    Dict.update line (always mtime) timestamps

                newTimestamps =
                    List.foldl
                        setLineTimestamp
                        step.timestamps
                        (List.range logLineCount (logLineCount + outputLineCount - 1))

                newLog =
                    Ansi.Log.update output step.log
            in
            { step | log = newLog, timestamps = newTimestamps }


setStepError : String -> StepTree -> StepTree
setStepError message tree =
    StepTree.map
        (\step ->
            { step
                | state = StepStateErrored
                , error = Just message
            }
        )
        tree


finishStep : Int -> StepTree -> StepTree
finishStep exitStatus tree =
    let
        stepState =
            if exitStatus == 0 then
                StepStateSucceeded

            else
                StepStateFailed
    in
    setStepState stepState tree


setResourceInfo : Concourse.Version -> Concourse.Metadata -> StepTree -> StepTree
setResourceInfo version metadata tree =
    StepTree.map (\step -> { step | version = Just version, metadata = metadata }) tree


setStepState : StepState -> StepTree -> StepTree
setStepState state tree =
    StepTree.map (\step -> { step | state = state }) tree


subscribeToEvents : Int -> Subscription.Subscription Msg
subscribeToEvents buildId =
    Subscription.map BuildEventsMsg
        (Subscription.FromEventSource
            ( "/api/v1/builds/" ++ toString buildId ++ "/events"
            , [ "end", "event" ]
            )
            parseMsg
        )


parseMsg : EventSource.Msg -> EventsMsg
parseMsg msg =
    case msg of
        EventSource.Events evs ->
            Events (BuildEvents.parseEvents evs)

        EventSource.Opened ->
            Opened

        EventSource.Errored ->
            Errored


view : OutputModel -> Html Msg
view { steps, errors, state } =
    Html.div [ class "steps" ]
        [ viewErrors errors
        , viewStepTree steps state
        ]


viewStepTree :
    Maybe StepTreeModel
    -> OutputState
    -> Html Msg
viewStepTree steps state =
    case ( state, steps ) of
        ( StepsLoading, _ ) ->
            LoadingIndicator.view

        ( NotAuthorized, _ ) ->
            NotAuthorized.view

        ( StepsLiveUpdating, Just root ) ->
            StepTree.view root

        ( StepsComplete, Just root ) ->
            StepTree.view root

        ( _, Nothing ) ->
            Html.div [] []


viewErrors : Maybe Ansi.Log.Model -> Html msg
viewErrors errors =
    case errors of
        Nothing ->
            Html.div [] []

        Just log ->
            Html.div [ class "build-step" ]
                [ Html.div [ class "header" ]
                    [ Html.div
                        [ style <|
                            Styles.stepStatusIcon "ic-exclamation-triangle"
                        ]
                        []
                    , Html.h3 [] [ Html.text "error" ]
                    ]
                , Html.div [ class "step-body build-errors-body" ]
                    [ Html.pre
                        []
                        (Array.toList (Array.map Ansi.Log.viewLine log.lines))
                    ]
                ]<|MERGE_RESOLUTION|>--- conflicted
+++ resolved
@@ -47,17 +47,8 @@
     | OutBuildStatus Concourse.BuildStatus Date
 
 
-<<<<<<< HEAD
-init : Build.Models.Highlight -> Concourse.Build -> ( OutputModel, List Effect )
+init : Routes.Highlight -> Concourse.Build -> ( OutputModel, List Effect )
 init highlight build =
-=======
-type alias Flags =
-    { highlight : Routes.Highlight }
-
-
-init : Flags -> Concourse.Build -> ( OutputModel, List Effect )
-init { highlight } build =
->>>>>>> 7f5b3b4e
     let
         outputState =
             if Concourse.BuildStatus.isRunning build.status then
@@ -135,15 +126,9 @@
     EventsMsg
     -> OutputModel
     -> ( OutputModel, List Effect, OutMsg )
-<<<<<<< HEAD
 handleEventsMsg msg model =
     case msg of
-        Concourse.BuildEvents.Opened ->
-=======
-handleEventsMsg action model =
-    case action of
         Opened ->
->>>>>>> 7f5b3b4e
             ( { model | eventSourceOpened = True }, [], OutNoop )
 
         Errored ->
@@ -160,14 +145,8 @@
         Events (Ok events) ->
             Array.foldl handleEvent_ ( model, [], OutNoop ) events
 
-<<<<<<< HEAD
-        Concourse.BuildEvents.Events (Err _) ->
+        Events (Err _) ->
             ( model, [], OutNoop )
-=======
-        Events (Err err) ->
-            flip always (Debug.log "failed to get event" err) <|
-                ( model, [], OutNoop )
->>>>>>> 7f5b3b4e
 
 
 handleEvent_ :
