--- conflicted
+++ resolved
@@ -7,11 +7,6 @@
 
 import Build.Output.Models exposing (OutputModel)
 import Concourse
-<<<<<<< HEAD
-import Date exposing (Date)
-import Dict exposing (Dict)
-=======
->>>>>>> 607776a2
 import RemoteData exposing (WebData)
 import Routes exposing (Highlight, StepID)
 import Time exposing (Time)
