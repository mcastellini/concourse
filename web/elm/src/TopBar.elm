--- conflicted
+++ resolved
@@ -175,12 +175,6 @@
             Just { teamName = teamName, pipelineName = pipelineName }
 
         Routes.Dashboard _ ->
-<<<<<<< HEAD
-=======
-            Nothing
-
-        Routes.DashboardHd ->
->>>>>>> 13ff4433
             Nothing
 
         Routes.FlySuccess _ ->
