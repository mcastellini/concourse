--- conflicted
+++ resolved
@@ -9,11 +9,7 @@
 import SubPage.Msgs
 import Test exposing (Test)
 import Test.Html.Query as Query
-<<<<<<< HEAD
-import Test.Html.Selector exposing (id, text)
-=======
 import Test.Html.Selector exposing (class, id, style, text)
->>>>>>> b80b9395
 import TopBar.Msgs
 
 
