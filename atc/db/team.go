--- conflicted
+++ resolved
@@ -7,12 +7,10 @@
 	"fmt"
 	"time"
 
-<<<<<<< HEAD
-=======
 	"code.cloudfoundry.org/lager"
->>>>>>> 0cba188c
 	sq "github.com/Masterminds/squirrel"
 	"github.com/concourse/concourse/atc"
+	"github.com/concourse/concourse/atc/creds"
 	"github.com/concourse/concourse/atc/db/lock"
 	"github.com/lib/pq"
 )
@@ -117,8 +115,6 @@
 	}))
 }
 
-<<<<<<< HEAD
-=======
 func (t *team) Containers(
 	logger lager.Logger,
 ) ([]Container, error) {
@@ -251,7 +247,6 @@
 	return true, nil
 }
 
->>>>>>> 0cba188c
 func (t *team) FindContainerByHandle(
 	handle string,
 ) (Container, bool, error) {
@@ -284,30 +279,10 @@
 	}
 
 	var containers []Container
-<<<<<<< HEAD
-	for rows.Next() {
-		creating, created, destroying, _, err := scanContainer(rows, t.conn)
-		if err != nil {
-			return nil, err
-		}
-
-		if creating != nil {
-			containers = append(containers, creating)
-		}
-
-		if created != nil {
-			containers = append(containers, created)
-		}
-
-		if destroying != nil {
-			containers = append(containers, destroying)
-		}
-=======
 
 	containers, err = scanContainers(rows, t.conn, containers)
 	if err != nil {
 		return nil, err
->>>>>>> 0cba188c
 	}
 
 	return containers, nil
@@ -758,7 +733,10 @@
 
 	variables := variablesFactory.NewVariables(t.name, pipeline.Name())
 
-	versionedResourceTypes := pipelineResourceTypes.Deserialize()
+	versionedResourceTypes, err := pipelineResourceTypes.Deserialize()
+	if err != nil {
+		return nil, nil, err
+	}
 
 	source, err := creds.NewSource(variables, resource.Source()).Evaluate()
 	if err != nil {
@@ -889,16 +867,11 @@
 		return err
 	}
 
-	clearVerQ := ""
-	if resource.Version != nil {
-		clearVerQ = ", api_pinned_version = NULL"
-	}
-
-	updated, err := checkIfRowsUpdated(tx, fmt.Sprintf(`
+	updated, err := checkIfRowsUpdated(tx, `
 		UPDATE resources
-		SET config = $3, active = true, nonce = $4 %s
+		SET config = $3, active = true, nonce = $4
 		WHERE name = $1 AND pipeline_id = $2
-	`, clearVerQ), resource.Name, pipelineID, encryptedPayload, nonce)
+	`, resource.Name, pipelineID, encryptedPayload, nonce)
 	if err != nil {
 		return err
 	}
