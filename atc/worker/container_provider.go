--- conflicted
+++ resolved
@@ -108,12 +108,8 @@
 		err               error
 	)
 
-<<<<<<< HEAD
-		creatingContainer, createdContainer, err := p.worker.FindContainerOnWorker(
-=======
 	for {
 		creatingContainer, createdContainer, err = p.worker.FindContainerOnWorker(
->>>>>>> 0cba188c
 			owner,
 		)
 		if err != nil {
@@ -151,28 +147,12 @@
 				return nil, err
 			}
 
-<<<<<<< HEAD
-			if creatingContainer == nil {
-				logger.Debug("creating-container-in-db")
-
-				creatingContainer, err = p.worker.CreateContainer(
-					owner,
-					metadata,
-				)
-				if err != nil {
-					logger.Error("failed-to-create-container-in-db", err)
-					return nil, err
-				}
-
-				logger = logger.WithData(lager.Data{"container": creatingContainer.Handle()})
-=======
 			logger = logger.WithData(lager.Data{"container": creatingContainer.Handle()})
 			logger.Debug("created-creating-container-in-db")
 		} else {
 			logger = logger.WithData(lager.Data{"container": creatingContainer.Handle()})
 			logger.Debug("found-creating-container-in-db")
 		}
->>>>>>> 0cba188c
 
 		gardenContainer, err = p.gardenClient.Lookup(creatingContainer.Handle())
 		if err != nil {
