package emitter

import (
	"fmt"
	"net"
	"net/http"
	"sync"
	"time"

	"code.cloudfoundry.org/lager"
	"github.com/concourse/concourse/atc/db"
	"github.com/concourse/concourse/atc/metric"

	"github.com/prometheus/client_golang/prometheus"
	"github.com/prometheus/client_golang/prometheus/promhttp"
)

type PrometheusEmitter struct {
	buildDurationsVec *prometheus.HistogramVec
	buildsAborted     prometheus.Counter
	buildsErrored     prometheus.Counter
	buildsFailed      prometheus.Counter
	buildsFinished    prometheus.Counter
	buildsFinishedVec *prometheus.CounterVec
	buildsStarted     prometheus.Counter
	buildsSucceeded   prometheus.Counter

	dbConnections  *prometheus.GaugeVec
	dbQueriesTotal prometheus.Counter

	errorLogs *prometheus.CounterVec

	httpRequestsDuration *prometheus.HistogramVec

	locksHeld *prometheus.GaugeVec

	pipelineScheduled *prometheus.CounterVec

	resourceChecksVec *prometheus.CounterVec

	schedulingFullDuration    *prometheus.CounterVec
	schedulingLoadingDuration *prometheus.CounterVec

	workerContainers  *prometheus.GaugeVec
	workerVolumes     *prometheus.GaugeVec
	workerBuildContainers  *prometheus.GaugeVec
	workerCheckContainers  *prometheus.GaugeVec
	workersRegistered *prometheus.GaugeVec

	workerLastSeen map[string]time.Time
	mu             sync.Mutex
}

type PrometheusConfig struct {
	BindIP   string `long:"prometheus-bind-ip" description:"IP to listen on to expose Prometheus metrics."`
	BindPort string `long:"prometheus-bind-port" description:"Port to listen on to expose Prometheus metrics."`
}

func init() {
	metric.RegisterEmitter(&PrometheusConfig{})
}

func (config *PrometheusConfig) Description() string { return "Prometheus" }
func (config *PrometheusConfig) IsConfigured() bool {
	return config.BindPort != "" && config.BindIP != ""
}
func (config *PrometheusConfig) bind() string {
	return fmt.Sprintf("%s:%s", config.BindIP, config.BindPort)
}

func (config *PrometheusConfig) NewEmitter() (metric.Emitter, error) {
	// error log metrics
	errorLogs := prometheus.NewCounterVec(
		prometheus.CounterOpts{
			Namespace: "concourse",
			Subsystem: "error",
			Name:      "logs",
			Help:      "Number of error logged",
		}, []string{"message"},
	)
	prometheus.MustRegister(errorLogs)

	// lock metrics
	locksHeld := prometheus.NewGaugeVec(prometheus.GaugeOpts{
		Namespace: "concourse",
		Subsystem: "locks",
		Name:      "held",
		Help:      "Database locks held",
	}, []string{"type"})
	prometheus.MustRegister(locksHeld)

	// build metrics
	buildsStarted := prometheus.NewCounter(prometheus.CounterOpts{
		Namespace: "concourse",
		Subsystem: "builds",
		Name:      "started_total",
		Help:      "Total number of Concourse builds started.",
	})
	prometheus.MustRegister(buildsStarted)

	buildsFinished := prometheus.NewCounter(prometheus.CounterOpts{
		Namespace: "concourse",
		Subsystem: "builds",
		Name:      "finished_total",
		Help:      "Total number of Concourse builds finished.",
	})
	prometheus.MustRegister(buildsFinished)

	buildsSucceeded := prometheus.NewCounter(prometheus.CounterOpts{
		Namespace: "concourse",
		Subsystem: "builds",
		Name:      "succeeded_total",
		Help:      "Total number of Concourse builds succeeded.",
	})
	prometheus.MustRegister(buildsSucceeded)

	buildsErrored := prometheus.NewCounter(prometheus.CounterOpts{
		Namespace: "concourse",
		Subsystem: "builds",
		Name:      "errored_total",
		Help:      "Total number of Concourse builds errored.",
	})
	prometheus.MustRegister(buildsErrored)

	buildsFailed := prometheus.NewCounter(prometheus.CounterOpts{
		Namespace: "concourse",
		Subsystem: "builds",
		Name:      "failed_total",
		Help:      "Total number of Concourse builds failed.",
	})
	prometheus.MustRegister(buildsFailed)

	buildsAborted := prometheus.NewCounter(prometheus.CounterOpts{
		Namespace: "concourse",
		Subsystem: "builds",
		Name:      "aborted_total",
		Help:      "Total number of Concourse builds aborted.",
	})
	prometheus.MustRegister(buildsAborted)

	buildsFinishedVec := prometheus.NewCounterVec(
		prometheus.CounterOpts{
			Namespace: "concourse",
			Subsystem: "builds",
			Name:      "finished",
			Help:      "Count of builds finished across various dimensions.",
		},
		[]string{"team", "pipeline", "job", "status"},
	)
	prometheus.MustRegister(buildsFinishedVec)

	buildDurationsVec := prometheus.NewHistogramVec(
		prometheus.HistogramOpts{
			Namespace: "concourse",
			Subsystem: "builds",
			Name:      "duration_seconds",
			Help:      "Build time in seconds",
			Buckets:   []float64{1, 60, 180, 300, 600, 900, 1200, 1800, 2700, 3600, 7200, 18000, 36000},
		},
		[]string{"team", "pipeline"},
	)
	prometheus.MustRegister(buildDurationsVec)

	// worker metrics
	workerContainers := prometheus.NewGaugeVec(
		prometheus.GaugeOpts{
			Namespace: "concourse",
			Subsystem: "workers",
			Name:      "containers",
			Help:      "Number of containers per worker",
		},
		[]string{"worker", "platform"},
	)
	prometheus.MustRegister(workerContainers)

	workerVolumes := prometheus.NewGaugeVec(
		prometheus.GaugeOpts{
			Namespace: "concourse",
			Subsystem: "workers",
			Name:      "volumes",
			Help:      "Number of volumes per worker",
		},
		[]string{"worker", "platform"},
	)
	prometheus.MustRegister(workerVolumes)

	workerBuildContainers := prometheus.NewGaugeVec(
		prometheus.GaugeOpts{
			Namespace: "concourse",
			Subsystem: "workers",
			Name:      "build_containers",
			Help:      "Number of build containers per worker",
		},
		[]string{"worker", "platform"},
	)
	prometheus.MustRegister(workerBuildContainers)

	workerCheckContainers := prometheus.NewGaugeVec(
		prometheus.GaugeOpts{
			Namespace: "concourse",
			Subsystem: "workers",
			Name:      "check_containers",
			Help:      "Number of check containers per worker",
		},
		[]string{"worker", "platform"},
	)
	prometheus.MustRegister(workerCheckContainers)

	workersRegistered := prometheus.NewGaugeVec(
		prometheus.GaugeOpts{
			Namespace: "concourse",
			Subsystem: "workers",
			Name:      "registered",
			Help:      "Number of workers per state as seen by the database",
		},
		[]string{"state"},
	)
	prometheus.MustRegister(workersRegistered)

	// http metrics
	httpRequestsDuration := prometheus.NewHistogramVec(
		prometheus.HistogramOpts{
			Namespace: "concourse",
			Subsystem: "http_responses",
			Name:      "duration_seconds",
			Help:      "Response time in seconds",
		},
		[]string{"method", "route", "status"},
	)
	prometheus.MustRegister(httpRequestsDuration)

	// scheduling metrics
	schedulingFullDuration := prometheus.NewCounterVec(
		prometheus.CounterOpts{
			Namespace: "concourse",
			Subsystem: "scheduling",
			Name:      "full_duration_seconds_total",
			Help:      "Total time taken to schedule an entire pipeline",
		},
		[]string{"pipeline"},
	)
	prometheus.MustRegister(schedulingFullDuration)

	schedulingLoadingDuration := prometheus.NewCounterVec(
		prometheus.CounterOpts{
			Namespace: "concourse",
			Subsystem: "scheduling",
			Name:      "loading_duration_seconds_total",
			Help:      "Total time taken to load version information from the database for a pipeline",
		},
		[]string{"pipeline"},
	)
	prometheus.MustRegister(schedulingLoadingDuration)

	pipelineScheduled := prometheus.NewCounterVec(
		prometheus.CounterOpts{
			Namespace: "concourse",
			Subsystem: "scheduling",
			Name:      "total",
			Help:      "Total number of times a pipeline has been scheduled",
		},
		[]string{"pipeline"},
	)
	prometheus.MustRegister(pipelineScheduled)

	dbQueriesTotal := prometheus.NewCounter(prometheus.CounterOpts{
		Namespace: "concourse",
		Subsystem: "db",
		Name:      "queries_total",
		Help:      "Total number of database Concourse database queries",
	})
	prometheus.MustRegister(dbQueriesTotal)

	dbConnections := prometheus.NewGaugeVec(
		prometheus.GaugeOpts{
			Namespace: "concourse",
			Subsystem: "db",
			Name:      "connections",
			Help:      "Current number of concourse database connections",
		},
		[]string{"dbname"},
	)
	prometheus.MustRegister(dbConnections)

	resourceChecksVec := prometheus.NewCounterVec(
		prometheus.CounterOpts{
			Namespace: "concourse",
			Subsystem: "resource",
			Name:      "checks_total",
			Help:      "Counts the number of resource checks performed",
		},
		[]string{"team", "pipeline"},
	)
	prometheus.MustRegister(resourceChecksVec)

	listener, err := net.Listen("tcp", config.bind())
	if err != nil {
		return nil, err
	}

	go http.Serve(listener, promhttp.Handler())

	emitter := &PrometheusEmitter{
		buildDurationsVec: buildDurationsVec,
		buildsAborted:     buildsAborted,
		buildsErrored:     buildsErrored,
		buildsFailed:      buildsFailed,
		buildsFinished:    buildsFinished,
		buildsFinishedVec: buildsFinishedVec,
		buildsStarted:     buildsStarted,
		buildsSucceeded:   buildsSucceeded,

		dbConnections:  dbConnections,
		dbQueriesTotal: dbQueriesTotal,

		errorLogs: errorLogs,

		httpRequestsDuration: httpRequestsDuration,

		locksHeld: locksHeld,

		pipelineScheduled: pipelineScheduled,

		resourceChecksVec: resourceChecksVec,

		schedulingFullDuration:    schedulingFullDuration,
		schedulingLoadingDuration: schedulingLoadingDuration,

<<<<<<< HEAD
		workerContainers: workerContainers,
		workerVolumes:    workerVolumes,
		workerBuildContainers: workerBuildContainers,
		workerCheckContainers: workerCheckContainers,
		workerLastSeen:   map[string]time.Time{},
=======
		workerContainers:  workerContainers,
		workersRegistered: workersRegistered,
		workerLastSeen:    map[string]time.Time{},
		workerVolumes:     workerVolumes,
>>>>>>> 9c89fd23
	}
	go emitter.periodicMetricGC()

	return emitter, nil
}

// Emit processes incoming metrics.
// In order to provide idiomatic Prometheus metrics, we'll have to convert the various
// Event types (differentiated by the less-than-ideal string Name field) into different
// Prometheus metrics.
func (emitter *PrometheusEmitter) Emit(logger lager.Logger, event metric.Event) {

	//update last seen counters, used to gc stale timeseries
	emitter.updateLastSeen(event)

	switch event.Name {
	case "error log":
		emitter.errorLogsMetric(logger, event)
	case "lock held":
		emitter.lock(logger, event)
	case "build started":
		emitter.buildsStarted.Inc()
	case "build finished":
		emitter.buildFinishedMetrics(logger, event)
	case "worker containers":
		emitter.workerContainersMetric(logger, event)
	case "worker volumes":
		emitter.workerVolumesMetric(logger, event)
	case "worker build containers":
		emitter.workerBuildContainersMetric(logger, event)
	case "worker check containers":
		emitter.workerCheckContainersMetric(logger, event)
	case "worker state":
		emitter.workersRegisteredMetric(logger, event)
	case "http response time":
		emitter.httpResponseTimeMetrics(logger, event)
	case "scheduling: full duration (ms)":
		emitter.schedulingMetrics(logger, event)
	case "scheduling: loading versions duration (ms)":
		emitter.schedulingMetrics(logger, event)
	case "scheduling: job duration (ms)":
		emitter.schedulingMetrics(logger, event)
	case "database queries":
		emitter.databaseMetrics(logger, event)
	case "database connections":
		emitter.databaseMetrics(logger, event)
	case "resource checked":
		emitter.resourceMetric(logger, event)
	default:
		// unless we have a specific metric, we do nothing
	}
}

func (emitter *PrometheusEmitter) lock(logger lager.Logger, event metric.Event) {
	lockType, exists := event.Attributes["type"]
	if !exists {
		logger.Error("failed-to-find-type-in-event", fmt.Errorf("expected type to exist in event.Attributes"))
		return
	}

	if event.Value == 1 {
		emitter.locksHeld.WithLabelValues(lockType).Inc()
	} else {
		emitter.locksHeld.WithLabelValues(lockType).Dec()
	}
}

func (emitter *PrometheusEmitter) errorLogsMetric(logger lager.Logger, event metric.Event) {
	message, exists := event.Attributes["message"]
	if !exists {
		logger.Error("failed-to-find-message-in-event",
			fmt.Errorf("expected team_name to exist in event.Attributes"))
		return
	}

	emitter.errorLogs.WithLabelValues(message).Inc()
}

func (emitter *PrometheusEmitter) buildFinishedMetrics(logger lager.Logger, event metric.Event) {
	// concourse_builds_finished_total
	emitter.buildsFinished.Inc()

	// concourse_builds_finished
	team, exists := event.Attributes["team_name"]
	if !exists {
		logger.Error("failed-to-find-team-name-in-event", fmt.Errorf("expected team_name to exist in event.Attributes"))
		return
	}

	pipeline, exists := event.Attributes["pipeline"]
	if !exists {
		logger.Error("failed-to-find-pipeline-in-event", fmt.Errorf("expected pipeline to exist in event.Attributes"))
		return
	}

	job, exists := event.Attributes["job"]
	if !exists {
		logger.Error("failed-to-find-job-in-event", fmt.Errorf("expected job to exist in event.Attributes"))
		return
	}

	buildStatus, exists := event.Attributes["build_status"]
	if !exists {
		logger.Error("failed-to-find-build_status-in-event", fmt.Errorf("expected build_status to exist in event.Attributes"))
		return
	}
	emitter.buildsFinishedVec.WithLabelValues(team, pipeline, job, buildStatus).Inc()

	// concourse_builds_(aborted|succeeded|failed|errored)_total
	switch buildStatus {
	case string(db.BuildStatusAborted):
		// concourse_builds_aborted_total
		emitter.buildsAborted.Inc()
	case string(db.BuildStatusSucceeded):
		// concourse_builds_succeeded_total
		emitter.buildsSucceeded.Inc()
	case string(db.BuildStatusFailed):
		// concourse_builds_failed_total
		emitter.buildsFailed.Inc()
	case string(db.BuildStatusErrored):
		// concourse_builds_errored_total
		emitter.buildsErrored.Inc()
	}

	// concourse_builds_duration_seconds
	duration, ok := event.Value.(float64)
	if !ok {
		logger.Error("build-finished-event-value-type-mismatch", fmt.Errorf("expected event.Value to be a float64"))
		return
	}
	// seconds are the standard prometheus base unit for time
	duration = duration / 1000
	emitter.buildDurationsVec.WithLabelValues(team, pipeline).Observe(duration)
}

func (emitter *PrometheusEmitter) workerContainersMetric(logger lager.Logger, event metric.Event) {
	worker, exists := event.Attributes["worker"]
	if !exists {
		logger.Error("failed-to-find-worker-in-event", fmt.Errorf("expected worker to exist in event.Attributes"))
		return
	}
	platform, exists := event.Attributes["platform"]
	if !exists || platform == "" {
		logger.Error("failed-to-find-platform-in-event", fmt.Errorf("expected platform to exist in event.Attributes"))
		return
	}

	containers, ok := event.Value.(int)
	if !ok {
		logger.Error("worker-containers-event-value-type-mismatch", fmt.Errorf("expected event.Value to be an int"))
		return
	}

	emitter.workerContainers.WithLabelValues(worker, platform).Set(float64(containers))
}

func (emitter *PrometheusEmitter) workerBuildContainersMetric(logger lager.Logger, event metric.Event) {
	worker, exists := event.Attributes["worker"]
	if !exists {
		logger.Error("failed-to-find-worker-in-event", fmt.Errorf("expected worker to exist in event.Attributes"))
		return
	}
	platform, exists := event.Attributes["platform"]
	if !exists || platform == "" {
		logger.Error("failed-to-find-platform-in-event", fmt.Errorf("expected platform to exist in event.Attributes"))
		return
	}

	containers, ok := event.Value.(int)
	if !ok {
		logger.Error("worker-build-containers-event-value-type-mismatch", fmt.Errorf("expected event.Value to be an int"))
		return
	}

	emitter.workerBuildContainers.WithLabelValues(worker, platform).Set(float64(containers))
}

func (emitter *PrometheusEmitter) workerCheckContainersMetric(logger lager.Logger, event metric.Event) {
	worker, exists := event.Attributes["worker"]
	if !exists {
		logger.Error("failed-to-find-worker-in-event", fmt.Errorf("expected worker to exist in event.Attributes"))
		return
	}
	platform, exists := event.Attributes["platform"]
	if !exists || platform == "" {
		logger.Error("failed-to-find-platform-in-event", fmt.Errorf("expected platform to exist in event.Attributes"))
		return
	}

	containers, ok := event.Value.(int)
	if !ok {
		logger.Error("worker-check-containers-event-value-type-mismatch", fmt.Errorf("expected event.Value to be an int"))
		return
	}

	emitter.workerCheckContainers.WithLabelValues(worker, platform).Set(float64(containers))
}

func (emitter *PrometheusEmitter) workersRegisteredMetric(logger lager.Logger, event metric.Event) {
	state, exists := event.Attributes["state"]
	if !exists {
		logger.Error("failed-to-find-state-in-event", fmt.Errorf("expected state to exist in event.Attributes"))
		return
	}

	count, ok := event.Value.(int)
	if !ok {
		logger.Error("workers-count-event-value-type-mismatch", fmt.Errorf("expected event.Value to be an int"))
		return
	}

	emitter.workersRegistered.WithLabelValues(state).Set(float64(count))
}

func (emitter *PrometheusEmitter) workerVolumesMetric(logger lager.Logger, event metric.Event) {
	worker, exists := event.Attributes["worker"]
	if !exists {
		logger.Error("failed-to-find-worker-in-event", fmt.Errorf("expected worker to exist in event.Attributes"))
		return
	}
	platform, exists := event.Attributes["platform"]
	if !exists || platform == "" {
		logger.Error("failed-to-find-platform-in-event", fmt.Errorf("expected platform to exist in event.Attributes"))
		return
	}

	volumes, ok := event.Value.(int)
	if !ok {
		logger.Error("worker-volumes-event-value-type-mismatch", fmt.Errorf("expected event.Value to be an int"))
		return
	}

	emitter.workerVolumes.WithLabelValues(worker, platform).Set(float64(volumes))
}

func (emitter *PrometheusEmitter) httpResponseTimeMetrics(logger lager.Logger, event metric.Event) {
	route, exists := event.Attributes["route"]
	if !exists {
		logger.Error("failed-to-find-route-in-event", fmt.Errorf("expected method to exist in event.Attributes"))
		return
	}

	method, exists := event.Attributes["method"]
	if !exists {
		logger.Error("failed-to-find-method-in-event", fmt.Errorf("expected method to exist in event.Attributes"))
		return
	}

	status, exists := event.Attributes["status"]
	if !exists {
		logger.Error("failed-to-find-status-in-event", fmt.Errorf("expected status to exist in event.Attributes"))
		return
	}

	responseTime, ok := event.Value.(float64)
	if !ok {
		logger.Error("http-response-time-event-value-type-mismatch", fmt.Errorf("expected event.Value to be a float64"))
		return
	}

	emitter.httpRequestsDuration.WithLabelValues(method, route, status).Observe(responseTime / 1000)
}

func (emitter *PrometheusEmitter) schedulingMetrics(logger lager.Logger, event metric.Event) {
	pipeline, exists := event.Attributes["pipeline"]
	if !exists {
		logger.Error("failed-to-find-pipeline-in-event", fmt.Errorf("expected pipeline to exist in event.Attributes"))
		return
	}

	duration, ok := event.Value.(float64)
	if !ok {
		logger.Error("scheduling-full-duration-value-type-mismatch", fmt.Errorf("expected event.Value to be a float64"))
		return
	}

	switch event.Name {
	case "scheduling: full duration (ms)":
		// concourse_scheduling_full_duration_seconds_total
		emitter.schedulingFullDuration.WithLabelValues(pipeline).Add(duration / 1000)
		// concourse_scheduling_total
		emitter.pipelineScheduled.WithLabelValues(pipeline).Inc()
	case "scheduling: loading versions duration (ms)":
		// concourse_scheduling_loading_duration_seconds_total
		emitter.schedulingLoadingDuration.WithLabelValues(pipeline).Add(duration / 1000)
	default:
	}
}

func (emitter *PrometheusEmitter) databaseMetrics(logger lager.Logger, event metric.Event) {
	value, ok := event.Value.(int)
	if !ok {
		logger.Error("db-value-type-mismatch", fmt.Errorf("expected event.Value to be a int"))
		return
	}
	switch event.Name {
	case "database queries":
		emitter.dbQueriesTotal.Add(float64(value))
	case "database connections":
		connectionName, exists := event.Attributes["ConnectionName"]
		if !exists {
			logger.Error("failed-to-connection-name-in-event", fmt.Errorf("expected ConnectionName to exist in event.Attributes"))
			return
		}
		emitter.dbConnections.WithLabelValues(connectionName).Set(float64(value))
	default:
	}

}

func (emitter *PrometheusEmitter) resourceMetric(logger lager.Logger, event metric.Event) {
	pipeline, exists := event.Attributes["pipeline"]
	if !exists {
		logger.Error("failed-to-find-pipeline-in-event", fmt.Errorf("expected pipeline to exist in event.Attributes"))
		return
	}
	team, exists := event.Attributes["team"]
	if !exists {
		logger.Error("failed-to-find-pipeline-in-event", fmt.Errorf("expected pipeline to exist in event.Attributes"))
		return
	}

	emitter.resourceChecksVec.WithLabelValues(team, pipeline).Inc()
}

// updateLastSeen tracks for each worker when it last received a metric event.
func (emitter *PrometheusEmitter) updateLastSeen(event metric.Event) {
	emitter.mu.Lock()
	defer emitter.mu.Unlock()
	if worker, exists := event.Attributes["worker"]; exists {
		emitter.workerLastSeen[worker] = time.Now()
	}
}

//periodically remove stale metrics for workers
func (emitter *PrometheusEmitter) periodicMetricGC() {
	for {
		emitter.mu.Lock()
		now := time.Now()
		for worker, lastSeen := range emitter.workerLastSeen {
			if now.Sub(lastSeen) > 5*time.Minute {
				// This is a little stupid but we don't know the platform here,
				// but DeleteLabelValues requires an exact match on the label set.
				// As a workaround we try all known values for  the "platform" label
				for _, platform := range []string{"linux", "windows", "darwin"} {
					emitter.workerContainers.DeleteLabelValues(worker, platform)
					emitter.workerVolumes.DeleteLabelValues(worker, platform)
				}
				delete(emitter.workerLastSeen, worker)
			}
		}
		emitter.mu.Unlock()
		time.Sleep(60 * time.Second)
	}
}<|MERGE_RESOLUTION|>--- conflicted
+++ resolved
@@ -326,18 +326,12 @@
 		schedulingFullDuration:    schedulingFullDuration,
 		schedulingLoadingDuration: schedulingLoadingDuration,
 
-<<<<<<< HEAD
-		workerContainers: workerContainers,
-		workerVolumes:    workerVolumes,
+		workerContainers:      workerContainers,
 		workerBuildContainers: workerBuildContainers,
 		workerCheckContainers: workerCheckContainers,
-		workerLastSeen:   map[string]time.Time{},
-=======
-		workerContainers:  workerContainers,
-		workersRegistered: workersRegistered,
-		workerLastSeen:    map[string]time.Time{},
-		workerVolumes:     workerVolumes,
->>>>>>> 9c89fd23
+		workersRegistered:     workersRegistered,
+		workerVolumes:         workerVolumes,
+		workerLastSeen:        map[string]time.Time{},
 	}
 	go emitter.periodicMetricGC()
 
